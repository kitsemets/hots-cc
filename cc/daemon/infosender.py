#! /usr/bin/env python

"""Read infofiles.
"""

import glob
import os, os.path
import sys
import logging

import cc.util

from cc import json
from cc.daemon import CCDaemon
from cc.reqs import InfofileMessage

class InfoStamp:
    def __init__(self, fn, st):
        self.filename = fn
        self.filestat = st
        self.modified = 1
        self.checked = 0

    def check_send(self, st):
        if (st.st_mtime != self.filestat.st_mtime
                or st.st_size != self.filestat.st_size
                or st.st_size == 0):
            # st changed, new mod
            self.modified = 1
            self.filestat = st
            return 0
        elif self.modified:
            return 1
        else:
            return 0

class InfofileCollector(CCDaemon):

    log = logging.getLogger('cc.daemon.infosender.InfofileCollector')

    def reload(self):
        super(InfofileCollector, self).reload()

        self.infodir = self.cf.getfile('infodir')
        self.infomask = self.cf.get('infomask')
        self.compression = self.cf.get ('compression', 'none')
        if self.compression not in (None, '', 'none', 'gzip', 'bzip2'):
            self.log.error ("unknown compression: %s", self.compression)
        self.compression_level = self.cf.getint ('compression-level', '')
        self.use_blob = self.cf.getboolean ('use-blob', False)

    def startup(self):
        super(InfofileCollector, self).startup()

        # fn -> stamp
        self.infomap = {}

    def process_file(self, fs):
        f = open(fs.filename, 'rb')
        st = os.fstat(f.fileno())
        if fs.check_send(st):
            body = f.read()
            if len(body) != st.st_size:
                return
            fs.modified = 0
            self.log.debug('Sending: %s', fs.filename)
            self.send_file(fs, body)
            self.stat_inc('count')
        f.close()

    def send_file(self, fs, body):
        cfb = cc.util.compress (body, self.compression, {'level': self.compression_level})
        self.log.debug ("file compressed from %i to %i", len(body), len(cfb))
        if self.use_blob:
            msg = InfofileMessage(
                    filename = os.path.basename(fs.filename),
                    mtime = fs.filestat.st_mtime,
                    comp = self.compression,
                    data = '')
            self.ccpublish (msg, cfb)
        else:
            msg = InfofileMessage(
                    filename = os.path.basename(fs.filename),
                    mtime = fs.filestat.st_mtime,
                    comp = self.compression,
                    data = cfb.encode('base64'))
            self.ccpublish (msg)

    def find_new(self):
        fnlist = glob.glob (os.path.join (self.infodir, self.infomask))
        newlist = []
        for fn in fnlist:
            try:
                st = os.stat(fn)
            except OSError, e:
                self.log.info('%s: %s', fn, e)
                continue
            if fn not in self.infomap:
                fstamp = InfoStamp(fn, st)
                self.infomap[fn] = fstamp
            else:
                old = self.infomap[fn]
                if old.check_send(st):
                    newlist.append(old)
        return newlist

    def work(self):
        self.connect_cc()
        newlist = self.find_new()
        for fs in newlist:
            try:
                self.process_file(fs)
            except (OSError, IOError), e:
<<<<<<< HEAD
                self.log.info('%s: %s', fs.filename, e)
=======
                self.log.info('%s: %s', fs.filename, str(e))
>>>>>>> 73ae1025
        self.stat_inc('changes', len(newlist))

if __name__ == '__main__':
    s = InfofileCollector('infofile_collector', sys.argv[1:])
    s.start()<|MERGE_RESOLUTION|>--- conflicted
+++ resolved
@@ -111,11 +111,7 @@
             try:
                 self.process_file(fs)
             except (OSError, IOError), e:
-<<<<<<< HEAD
                 self.log.info('%s: %s', fs.filename, e)
-=======
-                self.log.info('%s: %s', fs.filename, str(e))
->>>>>>> 73ae1025
         self.stat_inc('changes', len(newlist))
 
 if __name__ == '__main__':
